/* gnome-rr.c
 *
 * Copyright 2007, 2008, Red Hat, Inc.
 * 
 * This file is part of the Gnome Library.
 * 
 * The Gnome Library is free software; you can redistribute it and/or
 * modify it under the terms of the GNU Library General Public License as
 * published by the Free Software Foundation; either version 2 of the
 * License, or (at your option) any later version.
 *
 * The Gnome Library is distributed in the hope that it will be useful,
 * but WITHOUT ANY WARRANTY; without even the implied warranty of
 * MERCHANTABILITY or FITNESS FOR A PARTICULAR PURPOSE.  See the GNU
 * Library General Public License for more details.
 * 
 * You should have received a copy of the GNU Library General Public
 * License along with the Gnome Library; see the file COPYING.LIB.  If not,
 * write to the Free Software Foundation, Inc., 59 Temple Place - Suite 330,
 * Boston, MA 02111-1307, USA.
 * 
 * Author: Soren Sandmann <sandmann@redhat.com>
 */

#define GNOME_DESKTOP_USE_UNSTABLE_API

#include <config.h>
#include <glib/gi18n-lib.h>
#include <string.h>
#include <X11/Xlib.h>

#ifdef HAVE_RANDR
#include <X11/extensions/Xrandr.h>
#endif

#include <gtk/gtk.h>
#include <gdk/gdkx.h>
#include <X11/Xatom.h>

#undef GNOME_DISABLE_DEPRECATED
#include "gnome-rr.h"
#include "gnome-rr-config.h"

#include "private.h"
#include "gnome-rr-private.h"

#define DISPLAY(o) ((o)->info->screen->priv->xdisplay)

#ifndef HAVE_RANDR
/* This is to avoid a ton of ifdefs wherever we use a type from libXrandr */
typedef int RROutput;
typedef int RRCrtc;
typedef int RRMode;
typedef int Rotation;
#define RR_Rotate_0		1
#define RR_Rotate_90		2
#define RR_Rotate_180		4
#define RR_Rotate_270		8
#define RR_Reflect_X		16
#define RR_Reflect_Y		32
#endif

#ifdef HAVE_RANDR
#define RANDR_LIBRARY_IS_AT_LEAST_1_3 (RANDR_MAJOR > 1 || (RANDR_MAJOR == 1 && RANDR_MINOR >= 3))
#else
#define RANDR_LIBRARY_IS_AT_LEAST_1_3 0
#endif

#define SERVERS_RANDR_IS_AT_LEAST_1_3(priv) (priv->rr_major_version > 1 || (priv->rr_major_version == 1 && priv->rr_minor_version >= 3))

enum {
    SCREEN_PROP_0,
    SCREEN_PROP_GDK_SCREEN,
    SCREEN_PROP_LAST,
};

enum {
    SCREEN_CHANGED,
    SCREEN_SIGNAL_LAST,
};

gint screen_signals[SCREEN_SIGNAL_LAST];

struct GnomeRROutput
{
    ScreenInfo *	info;
    RROutput		id;
    
    char *		name;
    GnomeRRCrtc *	current_crtc;
    gboolean		connected;
    gulong		width_mm;
    gulong		height_mm;
    GnomeRRCrtc **	possible_crtcs;
    GnomeRROutput **	clones;
    GnomeRRMode **	modes;
    int			n_preferred;
    guint8 *		edid_data;
    int         edid_size;
    char *              connector_type;
};

struct GnomeRROutputWrap
{
    RROutput		id;
};

struct GnomeRRCrtc
{
    ScreenInfo *	info;
    RRCrtc		id;
    
    GnomeRRMode *	current_mode;
    GnomeRROutput **	current_outputs;
    GnomeRROutput **	possible_outputs;
    int			x;
    int			y;
    
    GnomeRRRotation	current_rotation;
    GnomeRRRotation	rotations;
    int			gamma_size;
};

struct GnomeRRMode
{
    ScreenInfo *	info;
    RRMode		id;
    char *		name;
    int			width;
    int			height;
    int			freq;		/* in mHz */
};

/* GnomeRRCrtc */
static GnomeRRCrtc *  crtc_new          (ScreenInfo         *info,
					 RRCrtc              id);
static GnomeRRCrtc *  crtc_copy         (const GnomeRRCrtc  *from);
static void           crtc_free         (GnomeRRCrtc        *crtc);

#ifdef HAVE_RANDR
static gboolean       crtc_initialize   (GnomeRRCrtc        *crtc,
					 XRRScreenResources *res,
					 GError            **error);
#endif

/* GnomeRROutput */
static GnomeRROutput *output_new        (ScreenInfo         *info,
					 RROutput            id);

#ifdef HAVE_RANDR
static gboolean       output_initialize (GnomeRROutput      *output,
					 XRRScreenResources *res,
					 GError            **error);
#endif

static GnomeRROutput *output_copy       (const GnomeRROutput *from);
static void           output_free       (GnomeRROutput      *output);

/* GnomeRRMode */
static GnomeRRMode *  mode_new          (ScreenInfo         *info,
					 RRMode              id);

#ifdef HAVE_RANDR
static void           mode_initialize   (GnomeRRMode        *mode,
					 XRRModeInfo        *info);
#endif

static GnomeRRMode *  mode_copy         (const GnomeRRMode  *from);
static void           mode_free         (GnomeRRMode        *mode);

static void gnome_rr_screen_finalize (GObject*);
static void gnome_rr_screen_set_property (GObject*, guint, const GValue*, GParamSpec*);
static void gnome_rr_screen_get_property (GObject*, guint, GValue*, GParamSpec*);
static gboolean gnome_rr_screen_initable_init (GInitable*, GCancellable*, GError**);
static void gnome_rr_screen_initable_iface_init (GInitableIface *iface);
G_DEFINE_TYPE_WITH_CODE (GnomeRRScreen, gnome_rr_screen, G_TYPE_OBJECT,
        G_IMPLEMENT_INTERFACE (G_TYPE_INITABLE, gnome_rr_screen_initable_iface_init))

G_DEFINE_BOXED_TYPE (GnomeRRCrtc, gnome_rr_crtc, crtc_copy, crtc_free)
G_DEFINE_BOXED_TYPE (GnomeRROutput, gnome_rr_output, output_copy, output_free)
G_DEFINE_BOXED_TYPE (GnomeRRMode, gnome_rr_mode, mode_copy, mode_free)

/* Errors */

/**
 * gnome_rr_error_quark:
 *
 * Returns the #GQuark that will be used for #GError values returned by the
 * GnomeRR API.
 *
 * Return value: a #GQuark used to identify errors coming from the GnomeRR API.
 */
GQuark
gnome_rr_error_quark (void)
{
    return g_quark_from_static_string ("gnome-rr-error-quark");
}

/* Screen */
static GnomeRROutput *
gnome_rr_output_by_id (ScreenInfo *info, RROutput id)
{
    GnomeRROutput **output;
    
    g_assert (info != NULL);
    
    for (output = info->outputs; *output; ++output)
    {
	if ((*output)->id == id)
	    return *output;
    }
    
    return NULL;
}

static GnomeRRCrtc *
crtc_by_id (ScreenInfo *info, RRCrtc id)
{
    GnomeRRCrtc **crtc;
    
    if (!info)
        return NULL;
    
    for (crtc = info->crtcs; *crtc; ++crtc)
    {
	if ((*crtc)->id == id)
	    return *crtc;
    }
    
    return NULL;
}

static GnomeRRMode *
mode_by_id (ScreenInfo *info, RRMode id)
{
    GnomeRRMode **mode;
    
    g_assert (info != NULL);
    
    for (mode = info->modes; *mode; ++mode)
    {
	if ((*mode)->id == id)
	    return *mode;
    }
    
    return NULL;
}

static void
screen_info_free (ScreenInfo *info)
{
    GnomeRROutput **output;
    GnomeRRCrtc **crtc;
    GnomeRRMode **mode;
    
    g_assert (info != NULL);

#ifdef HAVE_RANDR
    if (info->resources)
    {
	XRRFreeScreenResources (info->resources);
	
	info->resources = NULL;
    }
#endif
    
    if (info->outputs)
    {
	for (output = info->outputs; *output; ++output)
	    output_free (*output);
	g_free (info->outputs);
    }
    
    if (info->crtcs)
    {
	for (crtc = info->crtcs; *crtc; ++crtc)
	    crtc_free (*crtc);
	g_free (info->crtcs);
    }
    
    if (info->modes)
    {
	for (mode = info->modes; *mode; ++mode)
	    mode_free (*mode);
	g_free (info->modes);
    }

    if (info->clone_modes)
    {
	/* The modes themselves were freed above */
	g_free (info->clone_modes);
    }
    
    g_free (info);
}

static gboolean
has_similar_mode (GnomeRROutput *output, GnomeRRMode *mode)
{
    int i;
    GnomeRRMode **modes = gnome_rr_output_list_modes (output);
    int width = gnome_rr_mode_get_width (mode);
    int height = gnome_rr_mode_get_height (mode);

    for (i = 0; modes[i] != NULL; ++i)
    {
	GnomeRRMode *m = modes[i];

	if (gnome_rr_mode_get_width (m) == width	&&
	    gnome_rr_mode_get_height (m) == height)
	{
	    return TRUE;
	}
    }

    return FALSE;
}

static void
gather_clone_modes (ScreenInfo *info)
{
    int i;
    GPtrArray *result = g_ptr_array_new ();

    for (i = 0; info->outputs[i] != NULL; ++i)
    {
	int j;
	GnomeRROutput *output1, *output2;

	output1 = info->outputs[i];
	
	if (!output1->connected)
	    continue;
	
	for (j = 0; output1->modes[j] != NULL; ++j)
	{
	    GnomeRRMode *mode = output1->modes[j];
	    gboolean valid;
	    int k;

	    valid = TRUE;
	    for (k = 0; info->outputs[k] != NULL; ++k)
	    {
		output2 = info->outputs[k];
		
		if (!output2->connected)
		    continue;
		
		if (!has_similar_mode (output2, mode))
		{
		    valid = FALSE;
		    break;
		}
	    }

	    if (valid)
		g_ptr_array_add (result, mode);
	}
    }

    g_ptr_array_add (result, NULL);
    
    info->clone_modes = (GnomeRRMode **)g_ptr_array_free (result, FALSE);
}

#ifdef HAVE_RANDR
static gboolean
fill_screen_info_from_resources (ScreenInfo *info,
				 XRRScreenResources *resources,
				 GError **error)
{
    int i;
    GPtrArray *a;
    GnomeRRCrtc **crtc;
    GnomeRROutput **output;

    info->resources = resources;

    /* We create all the structures before initializing them, so
     * that they can refer to each other.
     */
    a = g_ptr_array_new ();
    for (i = 0; i < resources->ncrtc; ++i)
    {
	GnomeRRCrtc *crtc = crtc_new (info, resources->crtcs[i]);

	g_ptr_array_add (a, crtc);
    }
    g_ptr_array_add (a, NULL);
    info->crtcs = (GnomeRRCrtc **)g_ptr_array_free (a, FALSE);

    a = g_ptr_array_new ();
    for (i = 0; i < resources->noutput; ++i)
    {
	GnomeRROutput *output = output_new (info, resources->outputs[i]);

	g_ptr_array_add (a, output);
    }
    g_ptr_array_add (a, NULL);
    info->outputs = (GnomeRROutput **)g_ptr_array_free (a, FALSE);

    a = g_ptr_array_new ();
    for (i = 0;  i < resources->nmode; ++i)
    {
	GnomeRRMode *mode = mode_new (info, resources->modes[i].id);

	g_ptr_array_add (a, mode);
    }
    g_ptr_array_add (a, NULL);
    info->modes = (GnomeRRMode **)g_ptr_array_free (a, FALSE);

    /* Initialize */
    for (crtc = info->crtcs; *crtc; ++crtc)
    {
	if (!crtc_initialize (*crtc, resources, error))
	    return FALSE;
    }

    for (output = info->outputs; *output; ++output)
    {
	if (!output_initialize (*output, resources, error))
	    return FALSE;
    }

    for (i = 0; i < resources->nmode; ++i)
    {
	GnomeRRMode *mode = mode_by_id (info, resources->modes[i].id);

	mode_initialize (mode, &(resources->modes[i]));
    }

    gather_clone_modes (info);

    return TRUE;
}
#endif /* HAVE_RANDR */

static gboolean
fill_out_screen_info (Display *xdisplay,
		      Window xroot,
		      ScreenInfo *info,
		      gboolean needs_reprobe,
		      GError **error)
{
#ifdef HAVE_RANDR
    XRRScreenResources *resources;
    GnomeRRScreenPrivate *priv;
    
    g_assert (xdisplay != NULL);
    g_assert (info != NULL);

    priv = info->screen->priv;

    /* First update the screen resources */

    if (needs_reprobe)
        resources = XRRGetScreenResources (xdisplay, xroot);
    else
    {
	/* XRRGetScreenResourcesCurrent is less expensive than
	 * XRRGetScreenResources, however it is available only
	 * in RandR 1.3 or higher
	 */
#if RANDR_LIBRARY_IS_AT_LEAST_1_3
        if (SERVERS_RANDR_IS_AT_LEAST_1_3 (priv))
            resources = XRRGetScreenResourcesCurrent (xdisplay, xroot);
        else
            resources = XRRGetScreenResources (xdisplay, xroot);
#else
        resources = XRRGetScreenResources (xdisplay, xroot);
#endif
    }

    if (resources)
    {
	if (!fill_screen_info_from_resources (info, resources, error))
	    return FALSE;
    }
    else
    {
	g_set_error (error, GNOME_RR_ERROR, GNOME_RR_ERROR_RANDR_ERROR,
		     /* Translators: a CRTC is a CRT Controller (this is X terminology). */
		     _("could not get the screen resources (CRTCs, outputs, modes)"));
	return FALSE;
    }

    /* Then update the screen size range.  We do this after XRRGetScreenResources() so that
     * the X server will already have an updated view of the outputs.
     */

    if (needs_reprobe) {
	gboolean success;

        gdk_error_trap_push ();
	success = XRRGetScreenSizeRange (xdisplay, xroot,
					 &(info->min_width),
					 &(info->min_height),
					 &(info->max_width),
					 &(info->max_height));
	gdk_flush ();
	if (gdk_error_trap_pop ()) {
	    g_set_error (error, GNOME_RR_ERROR, GNOME_RR_ERROR_UNKNOWN,
			 _("unhandled X error while getting the range of screen sizes"));
	    return FALSE;
	}

	if (!success) {
	    g_set_error (error, GNOME_RR_ERROR, GNOME_RR_ERROR_RANDR_ERROR,
			 _("could not get the range of screen sizes"));
            return FALSE;
        }
    }
    else
    {
        gnome_rr_screen_get_ranges (info->screen, 
					 &(info->min_width),
					 &(info->max_width),
					 &(info->min_height),
					 &(info->max_height));
    }

    info->primary = None;
#if RANDR_LIBRARY_IS_AT_LEAST_1_3
    if (SERVERS_RANDR_IS_AT_LEAST_1_3 (priv)) {
        gdk_error_trap_push ();
        info->primary = XRRGetOutputPrimary (xdisplay, xroot);
	gdk_error_trap_pop_ignored ();
    }
#endif

    return TRUE;
#else
    return FALSE;
#endif /* HAVE_RANDR */
}

static ScreenInfo *
screen_info_new (GnomeRRScreen *screen, gboolean needs_reprobe, GError **error)
{
    ScreenInfo *info = g_new0 (ScreenInfo, 1);
    GnomeRRScreenPrivate *priv;

    g_assert (screen != NULL);

    priv = screen->priv;

    info->outputs = NULL;
    info->crtcs = NULL;
    info->modes = NULL;
    info->screen = screen;
    
    if (fill_out_screen_info (priv->xdisplay, priv->xroot, info, needs_reprobe, error))
    {
	return info;
    }
    else
    {
	screen_info_free (info);
	return NULL;
    }
}

static gboolean
screen_update (GnomeRRScreen *screen, gboolean force_callback, gboolean needs_reprobe, GError **error)
{
    ScreenInfo *info;
    gboolean changed = FALSE;
    
    g_assert (screen != NULL);

    info = screen_info_new (screen, needs_reprobe, error);
    if (!info)
	    return FALSE;

#ifdef HAVE_RANDR
    if (info->resources->configTimestamp != screen->priv->info->resources->configTimestamp)
	    changed = TRUE;
#endif

    screen_info_free (screen->priv->info);
	
    screen->priv->info = info;

    if (changed || force_callback)
        g_signal_emit (G_OBJECT (screen), screen_signals[SCREEN_CHANGED], 0);
    
    return changed;
}

static GdkFilterReturn
screen_on_event (GdkXEvent *xevent,
		 GdkEvent *event,
		 gpointer data)
{
#ifdef HAVE_RANDR
    GnomeRRScreen *screen = data;
    GnomeRRScreenPrivate *priv = screen->priv;
    XEvent *e = xevent;
    int event_num;

    if (!e)
	return GDK_FILTER_CONTINUE;

    event_num = e->type - priv->randr_event_base;

    if (event_num == RRScreenChangeNotify) {
	/* We don't reprobe the hardware; we just fetch the X server's latest
	 * state.  The server already knows the new state of the outputs; that's
	 * why it sent us an event!
	 */
        screen_update (screen, TRUE, FALSE, NULL); /* NULL-GError */
#if 0
	/* Enable this code to get a dialog showing the RANDR timestamps, for debugging purposes */
	{
	    GtkWidget *dialog;
	    XRRScreenChangeNotifyEvent *rr_event;
	    static int dialog_num;

	    rr_event = (XRRScreenChangeNotifyEvent *) e;

	    dialog = gtk_message_dialog_new (NULL,
					     0,
					     GTK_MESSAGE_INFO,
					     GTK_BUTTONS_CLOSE,
					     "RRScreenChangeNotify timestamps (%d):\n"
					     "event change: %u\n"
					     "event config: %u\n"
					     "event serial: %lu\n"
					     "----------------------"
					     "screen change: %u\n"
					     "screen config: %u\n",
					     dialog_num++,
					     (guint32) rr_event->timestamp,
					     (guint32) rr_event->config_timestamp,
					     rr_event->serial,
					     (guint32) priv->info->resources->timestamp,
					     (guint32) priv->info->resources->configTimestamp);
	    g_signal_connect (dialog, "response",
			      G_CALLBACK (gtk_widget_destroy), NULL);
	    gtk_widget_show (dialog);
	}
#endif
    }
#if 0
    /* WHY THIS CODE IS DISABLED:
     *
     * Note that in gnome_rr_screen_new(), we only select for
     * RRScreenChangeNotifyMask.  We used to select for other values in
     * RR*NotifyMask, but we weren't really doing anything useful with those
     * events.  We only care about "the screens changed in some way or another"
     * for now.
     *
     * If we ever run into a situtation that could benefit from processing more
     * detailed events, we can enable this code again.
     *
     * Note that the X server sends RRScreenChangeNotify in conjunction with the
     * more detailed events from RANDR 1.2 - see xserver/randr/randr.c:TellChanged().
     */
    else if (event_num == RRNotify)
    {
	/* Other RandR events */

	XRRNotifyEvent *event = (XRRNotifyEvent *)e;

	/* Here we can distinguish between RRNotify events supported
	 * since RandR 1.2 such as RRNotify_OutputProperty.  For now, we
	 * don't have anything special to do for particular subevent types, so
	 * we leave this as an empty switch().
	 */
	switch (event->subtype)
	{
	default:
	    break;
	}

	/* No need to reprobe hardware here */
	screen_update (screen, TRUE, FALSE, NULL); /* NULL-GError */
    }
#endif

#endif /* HAVE_RANDR */

    /* Pass the event on to GTK+ */
    return GDK_FILTER_CONTINUE;
}

static gboolean
gnome_rr_screen_initable_init (GInitable *initable, GCancellable *canc, GError **error)
{
    GnomeRRScreen *self = GNOME_RR_SCREEN (initable);
    GnomeRRScreenPrivate *priv = self->priv;
    Display *dpy = GDK_SCREEN_XDISPLAY (self->priv->gdk_screen);
    int event_base;
    int ignore;

    priv->connector_type_atom = XInternAtom (dpy, "ConnectorType", FALSE);

#ifdef HAVE_RANDR
    if (XRRQueryExtension (dpy, &event_base, &ignore))
    {
<<<<<<< HEAD
	GnomeRRScreen *screen = g_new0 (GnomeRRScreen, 1);
	
	screen->gdk_screen = gdk_screen;
	screen->gdk_root = gdk_screen_get_root_window (gdk_screen);
	screen->xroot = gdk_x11_window_get_xid (screen->gdk_root);
	screen->xdisplay = dpy;
	screen->xscreen = gdk_x11_screen_get_xscreen (screen->gdk_screen);
	screen->connector_type_atom = XInternAtom (dpy, "ConnectorType", FALSE);
	
	screen->callback = callback;
	screen->data = data;
	
	screen->randr_event_base = event_base;

	XRRQueryVersion (dpy, &screen->rr_major_version, &screen->rr_minor_version);
	if (screen->rr_major_version > 1 || (screen->rr_major_version == 1 && screen->rr_minor_version < 2)) {
	    g_set_error (error, GNOME_RR_ERROR, GNOME_RR_ERROR_NO_RANDR_EXTENSION,
			 "RANDR extension is too old (must be at least 1.2)");
	    g_free (screen);
	    return NULL;
	}
=======
        priv->randr_event_base = event_base;
>>>>>>> 46d48ab6

        XRRQueryVersion (dpy, &priv->rr_major_version, &priv->rr_minor_version);
        if (priv->rr_major_version < 1 || (priv->rr_major_version == 1 && priv->rr_minor_version < 2)) {
            g_set_error (error, GNOME_RR_ERROR, GNOME_RR_ERROR_NO_RANDR_EXTENSION,
                    "RANDR extension is too old (must be at least 1.2)");
            return FALSE;
        }

        priv->info = screen_info_new (self, TRUE, error);

        if (!priv->info) {
            return FALSE;
        }

        XRRSelectInput (priv->xdisplay,
                priv->xroot,
                RRScreenChangeNotifyMask);
        gdk_x11_register_standard_event_type (gdk_screen_get_display (priv->gdk_screen),
                          event_base,
                          RRNotify + 1);
        gdk_window_add_filter (priv->gdk_root, screen_on_event, self);

        return TRUE;
    }
    else
    {
#endif /* HAVE_RANDR */
    g_set_error (error, GNOME_RR_ERROR, GNOME_RR_ERROR_NO_RANDR_EXTENSION,
             _("RANDR extension is not present"));

    return FALSE;
#ifdef HAVE_RANDR
   }
#endif
}

void
gnome_rr_screen_initable_iface_init (GInitableIface *iface)
{
    iface->init = gnome_rr_screen_initable_init;
}

void
gnome_rr_screen_finalize (GObject *gobject)
{
    GnomeRRScreen *screen = GNOME_RR_SCREEN (gobject);

    gdk_window_remove_filter (screen->priv->gdk_root, screen_on_event, screen);

    screen_info_free (screen->priv->info);

    G_OBJECT_CLASS (gnome_rr_screen_parent_class)->finalize (gobject);
}

void
gnome_rr_screen_set_property (GObject *gobject, guint property_id, const GValue *value, GParamSpec *property)
{
    GnomeRRScreen *self = GNOME_RR_SCREEN (gobject);
    GnomeRRScreenPrivate *priv = self->priv;

    switch (property_id)
    {
    case SCREEN_PROP_GDK_SCREEN:
        priv->gdk_screen = g_value_get_object (value);
        priv->gdk_root = gdk_screen_get_root_window (priv->gdk_screen);
        priv->xroot = gdk_x11_drawable_get_xid (priv->gdk_root);
        priv->xdisplay = GDK_SCREEN_XDISPLAY (priv->gdk_screen);
        priv->xscreen = gdk_x11_screen_get_xscreen (priv->gdk_screen);
        return;
    default:
        G_OBJECT_WARN_INVALID_PROPERTY_ID (gobject, property_id, property);
        return;
    }
}

void
gnome_rr_screen_get_property (GObject *gobject, guint property_id, GValue *value, GParamSpec *property)
{
    GnomeRRScreen *self = GNOME_RR_SCREEN (gobject);
    GnomeRRScreenPrivate *priv = self->priv;

    switch (property_id)
    {
    case SCREEN_PROP_GDK_SCREEN:
        g_value_set_object (value, priv->gdk_screen);
        return;
    default:
        G_OBJECT_WARN_INVALID_PROPERTY_ID (gobject, property_id, property);
        return;
    }
}

void
gnome_rr_screen_class_init (GnomeRRScreenClass *klass)
{
    GObjectClass *gobject_class = G_OBJECT_CLASS (klass);
    g_type_class_add_private (klass, sizeof (GnomeRRScreenPrivate));

    gobject_class->set_property = gnome_rr_screen_set_property;
    gobject_class->get_property = gnome_rr_screen_get_property;
    gobject_class->finalize = gnome_rr_screen_finalize;

    g_object_class_install_property(
            gobject_class,
            SCREEN_PROP_GDK_SCREEN,
            g_param_spec_object (
                    "gdk-screen",
                    "GDK Screen",
                    "The GDK Screen represented by this GnomeRRScreen",
                    GDK_TYPE_SCREEN,
                    G_PARAM_READWRITE |
		    G_PARAM_CONSTRUCT_ONLY |
		    G_PARAM_STATIC_STRINGS)
            );

    screen_signals[SCREEN_CHANGED] = g_signal_new("changed",
            G_TYPE_FROM_CLASS (gobject_class),
            G_SIGNAL_RUN_FIRST | G_SIGNAL_NO_RECURSE | G_SIGNAL_NO_HOOKS,
            G_STRUCT_OFFSET (GnomeRRScreenClass, changed),
            NULL,
            NULL,
            g_cclosure_marshal_VOID__VOID,
            G_TYPE_NONE,
	    0);
}

void
gnome_rr_screen_init (GnomeRRScreen *self)
{
    GnomeRRScreenPrivate *priv = G_TYPE_INSTANCE_GET_PRIVATE (self, GNOME_TYPE_RR_SCREEN, GnomeRRScreenPrivate);
    self->priv = priv;

    priv->gdk_screen = NULL;
    priv->gdk_root = NULL;
    priv->xdisplay = NULL;
    priv->xroot = None;
    priv->xscreen = NULL;
    priv->info = NULL;
    priv->rr_major_version = 0;
    priv->rr_minor_version = 0;
}

/**
 * gnome_rr_screen_new:
 * Creates a new #GnomeRRScreen instance
 *
 * @screen: the #GdkScreen on which to operate
 * @error: will be set if XRandR is not supported
 *
 * Returns: a new #GnomeRRScreen instance or NULL if screen could not be created,
 * for instance if the driver does not support Xrandr 1.2
 */
GnomeRRScreen *
gnome_rr_screen_new (GdkScreen *screen,
		     GError **error)
{
    _gnome_desktop_init_i18n ();
    return g_initable_new (GNOME_TYPE_RR_SCREEN, NULL, error, "gdk-screen", screen, NULL);
}

void
gnome_rr_screen_set_size (GnomeRRScreen *screen,
			  int	      width,
			  int       height,
			  int       mm_width,
			  int       mm_height)
{
    g_return_if_fail (GNOME_IS_RR_SCREEN (screen));

#ifdef HAVE_RANDR
    gdk_error_trap_push ();
    XRRSetScreenSize (screen->priv->xdisplay, screen->priv->xroot,
		      width, height, mm_width, mm_height);
    gdk_error_trap_pop_ignored ();
#endif
}

/**
 * gnome_rr_screen_get_ranges:
 *
 * Get the ranges of the screen
 * @screen: a #GnomeRRScreen
 * @min_width: (out): the minimum width
 * @max_width: (out): the maximum width
 * @min_height: (out): the minimum height
 * @max_height: (out): the maximum height
 */
void
gnome_rr_screen_get_ranges (GnomeRRScreen *screen,
			    int	          *min_width,
			    int	          *max_width,
			    int           *min_height,
			    int	          *max_height)
{
    GnomeRRScreenPrivate *priv;

    g_return_if_fail (GNOME_IS_RR_SCREEN (screen));

    priv = screen->priv;
    
    if (min_width)
	*min_width = priv->info->min_width;
    
    if (max_width)
	*max_width = priv->info->max_width;
    
    if (min_height)
	*min_height = priv->info->min_height;
    
    if (max_height)
	*max_height = priv->info->max_height;
}

/**
 * gnome_rr_screen_get_timestamps:
 * @screen: a #GnomeRRScreen
 * @change_timestamp_ret: (out): Location in which to store the timestamp at which the RANDR configuration was last changed
 * @config_timestamp_ret: (out): Location in which to store the timestamp at which the RANDR configuration was last obtained
 *
 * Queries the two timestamps that the X RANDR extension maintains.  The X
 * server will prevent change requests for stale configurations, those whose
 * timestamp is not equal to that of the latest request for configuration.  The
 * X server will also prevent change requests that have an older timestamp to
 * the latest change request.
 */
void
gnome_rr_screen_get_timestamps (GnomeRRScreen *screen,
				guint32       *change_timestamp_ret,
				guint32       *config_timestamp_ret)
{
    GnomeRRScreenPrivate *priv;

    g_return_if_fail (GNOME_IS_RR_SCREEN (screen));

    priv = screen->priv;

#ifdef HAVE_RANDR
    if (change_timestamp_ret)
	*change_timestamp_ret = priv->info->resources->timestamp;

    if (config_timestamp_ret)
	*config_timestamp_ret = priv->info->resources->configTimestamp;
#endif
}

static gboolean
force_timestamp_update (GnomeRRScreen *screen)
{
    GnomeRRScreenPrivate *priv = screen->priv;
    GnomeRRCrtc *crtc;
    XRRCrtcInfo *current_info;
    Status status;
    gboolean timestamp_updated;

    timestamp_updated = FALSE;

    crtc = priv->info->crtcs[0];

    if (crtc == NULL)
	goto out;

    current_info = XRRGetCrtcInfo (priv->xdisplay,
				   priv->info->resources,
				   crtc->id);

    if (current_info == NULL)
	goto out;

    gdk_error_trap_push ();
    status = XRRSetCrtcConfig (priv->xdisplay,
			       priv->info->resources,
			       crtc->id,
			       current_info->timestamp,
			       current_info->x,
			       current_info->y,
			       current_info->mode,
			       current_info->rotation,
			       current_info->outputs,
			       current_info->noutput);

    XRRFreeCrtcInfo (current_info);

    gdk_flush ();
    if (gdk_error_trap_pop ())
	goto out;

    if (status == RRSetConfigSuccess)
	timestamp_updated = TRUE;
out:
    return timestamp_updated;
}

/**
 * gnome_rr_screen_refresh:
 * @screen: a #GnomeRRScreen
 * @error: location to store error, or %NULL
 *
 * Refreshes the screen configuration, and calls the screen's callback if it
 * exists and if the screen's configuration changed.
 *
 * Return value: TRUE if the screen's configuration changed; otherwise, the
 * function returns FALSE and a NULL error if the configuration didn't change,
 * or FALSE and a non-NULL error if there was an error while refreshing the
 * configuration.
 */
gboolean
gnome_rr_screen_refresh (GnomeRRScreen *screen,
			 GError       **error)
{
    gboolean refreshed;

    g_return_val_if_fail (error == NULL || *error == NULL, FALSE);

    gdk_x11_display_grab (gdk_screen_get_display (screen->priv->gdk_screen));

    refreshed = screen_update (screen, FALSE, TRUE, error);
    force_timestamp_update (screen); /* this is to keep other clients from thinking that the X server re-detected things by itself - bgo#621046 */

    gdk_x11_display_ungrab (gdk_screen_get_display (screen->priv->gdk_screen));

    return refreshed;
}

/**
 * gnome_rr_screen_list_modes:
 *
 * List available XRandR modes
 *
 * Returns: (array zero-terminated=1) (transfer none):
 */
GnomeRRMode **
gnome_rr_screen_list_modes (GnomeRRScreen *screen)
{
    g_return_val_if_fail (GNOME_IS_RR_SCREEN (screen), NULL);
    g_return_val_if_fail (screen->priv->info != NULL, NULL);
    
    return screen->priv->info->modes;
}

/**
 * gnome_rr_screen_list_clone_modes:
 *
 * List available XRandR clone modes
 *
 * Returns: (array zero-terminated=1) (transfer none):
 */
GnomeRRMode **
gnome_rr_screen_list_clone_modes   (GnomeRRScreen *screen)
{
    g_return_val_if_fail (GNOME_IS_RR_SCREEN (screen), NULL);
    g_return_val_if_fail (screen->priv->info != NULL, NULL);

    return screen->priv->info->clone_modes;
}

/**
 * gnome_rr_screen_list_crtcs:
 *
 * List all CRTCs
 *
 * Returns: (array zero-terminated=1) (transfer none):
 */
GnomeRRCrtc **
gnome_rr_screen_list_crtcs (GnomeRRScreen *screen)
{
    g_return_val_if_fail (GNOME_IS_RR_SCREEN (screen), NULL);
    g_return_val_if_fail (screen->priv->info != NULL, NULL);
    
    return screen->priv->info->crtcs;
}

/**
 * gnome_rr_screen_list_outputs:
 *
 * List all outputs
 *
 * Returns: (array zero-terminated=1) (transfer none):
 */
GnomeRROutput **
gnome_rr_screen_list_outputs (GnomeRRScreen *screen)
{
    g_return_val_if_fail (GNOME_IS_RR_SCREEN (screen), NULL);
    g_return_val_if_fail (screen->priv->info != NULL, NULL);
    
    return screen->priv->info->outputs;
}

/**
 * gnome_rr_screen_get_crtc_by_id:
 *
 * Returns: (transfer none): the CRTC identified by @id
 */
GnomeRRCrtc *
gnome_rr_screen_get_crtc_by_id (GnomeRRScreen *screen,
				guint32        id)
{
    GnomeRRCrtc **crtcs;
    int i;
    
    g_return_val_if_fail (GNOME_IS_RR_SCREEN (screen), NULL);
    g_return_val_if_fail (screen->priv->info != NULL, NULL);

    crtcs = screen->priv->info->crtcs;
    
    for (i = 0; crtcs[i] != NULL; ++i)
    {
	if (crtcs[i]->id == id)
	    return crtcs[i];
    }
    
    return NULL;
}

/**
 * gnome_rr_screen_get_output_by_id:
 *
 * Returns: (transfer none): the output identified by @id
 */
GnomeRROutput *
gnome_rr_screen_get_output_by_id (GnomeRRScreen *screen,
				  guint32        id)
{
    GnomeRROutput **outputs;
    int i;
    
    g_return_val_if_fail (GNOME_IS_RR_SCREEN (screen), NULL);
    g_return_val_if_fail (screen->priv->info != NULL, NULL);

    outputs = screen->priv->info->outputs;

    for (i = 0; outputs[i] != NULL; ++i)
    {
	if (outputs[i]->id == id)
	    return outputs[i];
    }
    
    return NULL;
}

/* GnomeRROutput */
static GnomeRROutput *
output_new (ScreenInfo *info, RROutput id)
{
    GnomeRROutput *output = g_slice_new0 (GnomeRROutput);
    
    output->id = id;
    output->info = info;
    
    return output;
}

static guint8 *
get_property (Display *dpy,
	      RROutput output,
	      Atom atom,
	      int *len)
{
#ifdef HAVE_RANDR
    unsigned char *prop;
    int actual_format;
    unsigned long nitems, bytes_after;
    Atom actual_type;
    guint8 *result;
    
    XRRGetOutputProperty (dpy, output, atom,
			  0, 100, False, False,
			  AnyPropertyType,
			  &actual_type, &actual_format,
			  &nitems, &bytes_after, &prop);
    
    if (actual_type == XA_INTEGER && actual_format == 8)
    {
	result = g_memdup (prop, nitems);
	if (len)
	    *len = nitems;
    }
    else
    {
	result = NULL;
    }
    
    XFree (prop);
    
    return result;
#else
    return NULL;
#endif /* HAVE_RANDR */
}

static guint8 *
read_edid_data (GnomeRROutput *output, int *len)
{
    Atom edid_atom;
    guint8 *result;

    edid_atom = XInternAtom (DISPLAY (output), "EDID", FALSE);
    result = get_property (DISPLAY (output),
			   output->id, edid_atom, len);

    if (!result)
    {
	edid_atom = XInternAtom (DISPLAY (output), "EDID_DATA", FALSE);
	result = get_property (DISPLAY (output),
			       output->id, edid_atom, len);
    }

    if (result)
    {
	if (*len % 128 == 0)
	    return result;
	else
	    g_free (result);
    }
    
    return NULL;
}

static char *
get_connector_type_string (GnomeRROutput *output)
{
#ifdef HAVE_RANDR
    char *result;
    unsigned char *prop;
    int actual_format;
    unsigned long nitems, bytes_after;
    Atom actual_type;
    Atom connector_type;
    char *connector_type_str;

    result = NULL;

    if (XRRGetOutputProperty (DISPLAY (output), output->id, output->info->screen->priv->connector_type_atom,
			      0, 100, False, False,
			      AnyPropertyType,
			      &actual_type, &actual_format,
			      &nitems, &bytes_after, &prop) != Success)
	return NULL;

    if (!(actual_type == XA_ATOM && actual_format == 32 && nitems == 1))
	goto out;

    connector_type = *((Atom *) prop);

    connector_type_str = XGetAtomName (DISPLAY (output), connector_type);
    if (connector_type_str) {
	result = g_strdup (connector_type_str); /* so the caller can g_free() it */
	XFree (connector_type_str);
    }

out:

    XFree (prop);

    return result;
#else
    return NULL;
#endif
}

#ifdef HAVE_RANDR
static gboolean
output_initialize (GnomeRROutput *output, XRRScreenResources *res, GError **error)
{
    XRROutputInfo *info = XRRGetOutputInfo (
	DISPLAY (output), res, output->id);
    GPtrArray *a;
    int i;
    
#if 0
    g_print ("Output %lx Timestamp: %u\n", output->id, (guint32)info->timestamp);
#endif
    
    if (!info || !output->info)
    {
	/* FIXME: see the comment in crtc_initialize() */
	/* Translators: here, an "output" is a video output */
	g_set_error (error, GNOME_RR_ERROR, GNOME_RR_ERROR_RANDR_ERROR,
		     _("could not get information about output %d"),
		     (int) output->id);
	return FALSE;
    }
    
    output->name = g_strdup (info->name); /* FIXME: what is nameLen used for? */
    output->current_crtc = crtc_by_id (output->info, info->crtc);
    output->width_mm = info->mm_width;
    output->height_mm = info->mm_height;
    output->connected = (info->connection == RR_Connected);
    output->connector_type = get_connector_type_string (output);

    /* Possible crtcs */
    a = g_ptr_array_new ();
    
    for (i = 0; i < info->ncrtc; ++i)
    {
	GnomeRRCrtc *crtc = crtc_by_id (output->info, info->crtcs[i]);
	
	if (crtc)
	    g_ptr_array_add (a, crtc);
    }
    g_ptr_array_add (a, NULL);
    output->possible_crtcs = (GnomeRRCrtc **)g_ptr_array_free (a, FALSE);
    
    /* Clones */
    a = g_ptr_array_new ();
    for (i = 0; i < info->nclone; ++i)
    {
	GnomeRROutput *gnome_rr_output = gnome_rr_output_by_id (output->info, info->clones[i]);
	
	if (gnome_rr_output)
	    g_ptr_array_add (a, gnome_rr_output);
    }
    g_ptr_array_add (a, NULL);
    output->clones = (GnomeRROutput **)g_ptr_array_free (a, FALSE);
    
    /* Modes */
    a = g_ptr_array_new ();
    for (i = 0; i < info->nmode; ++i)
    {
	GnomeRRMode *mode = mode_by_id (output->info, info->modes[i]);
	
	if (mode)
	    g_ptr_array_add (a, mode);
    }
    g_ptr_array_add (a, NULL);
    output->modes = (GnomeRRMode **)g_ptr_array_free (a, FALSE);
    
    output->n_preferred = info->npreferred;
    
    /* Edid data */
    output->edid_data = read_edid_data (output, &output->edid_size);
    
    XRRFreeOutputInfo (info);

    return TRUE;
}
#endif /* HAVE_RANDR */

static GnomeRROutput*
output_copy (const GnomeRROutput *from)
{
    GPtrArray *array;
    GnomeRRCrtc **p_crtc;
    GnomeRROutput **p_output;
    GnomeRRMode **p_mode;
    GnomeRROutput *output = g_slice_new0 (GnomeRROutput);

    output->id = from->id;
    output->info = from->info;
    output->name = g_strdup (from->name);
    output->current_crtc = from->current_crtc;
    output->width_mm = from->width_mm;
    output->height_mm = from->height_mm;
    output->connected = from->connected;
    output->n_preferred = from->n_preferred;
    output->connector_type = g_strdup (from->connector_type);

    array = g_ptr_array_new ();
    for (p_crtc = from->possible_crtcs; *p_crtc != NULL; p_crtc++)
    {
        g_ptr_array_add (array, *p_crtc);
    }
    output->possible_crtcs = (GnomeRRCrtc**) g_ptr_array_free (array, FALSE);

    array = g_ptr_array_new ();
    for (p_output = from->clones; *p_output != NULL; p_output++)
    {
        g_ptr_array_add (array, *p_output);
    }
    output->clones = (GnomeRROutput**) g_ptr_array_free (array, FALSE);

    array = g_ptr_array_new ();
    for (p_mode = from->modes; *p_mode != NULL; p_mode++)
    {
        g_ptr_array_add (array, *p_mode);
    }
    output->modes = (GnomeRRMode**) g_ptr_array_free (array, FALSE);

    output->edid_size = from->edid_size;
    output->edid_data = g_memdup (from->edid_data, from->edid_size);

    return output;
}

static void
output_free (GnomeRROutput *output)
{
    g_free (output->clones);
    g_free (output->modes);
    g_free (output->possible_crtcs);
    g_free (output->edid_data);
    g_free (output->name);
    g_free (output->connector_type);
    g_slice_free (GnomeRROutput, output);
}

guint32
gnome_rr_output_get_id (GnomeRROutput *output)
{
    g_assert(output != NULL);
    
    return output->id;
}

const guint8 *
gnome_rr_output_get_edid_data (GnomeRROutput *output)
{
    g_return_val_if_fail (output != NULL, NULL);
    
    return output->edid_data;
}

/**
 * gnome_rr_screen_get_output_by_id:
 *
 * Returns: (transfer none): the output identified by @name
 */
GnomeRROutput *
gnome_rr_screen_get_output_by_name (GnomeRRScreen *screen,
				    const char    *name)
{
    int i;
    
    g_return_val_if_fail (GNOME_IS_RR_SCREEN (screen), NULL);
    g_return_val_if_fail (screen->priv->info != NULL, NULL);
    
    for (i = 0; screen->priv->info->outputs[i] != NULL; ++i)
    {
	GnomeRROutput *output = screen->priv->info->outputs[i];
	
	if (strcmp (output->name, name) == 0)
	    return output;
    }
    
    return NULL;
}

GnomeRRCrtc *
gnome_rr_output_get_crtc (GnomeRROutput *output)
{
    g_return_val_if_fail (output != NULL, NULL);
    
    return output->current_crtc;
}

/* Returns NULL if the ConnectorType property is not available */
const char *
gnome_rr_output_get_connector_type (GnomeRROutput *output)
{
    g_return_val_if_fail (output != NULL, NULL);

    return output->connector_type;
}

gboolean
gnome_rr_output_is_laptop (GnomeRROutput *output)
{
    const char *connector_type;

    g_return_val_if_fail (output != NULL, FALSE);

    if (!output->connected)
	return FALSE;

    /* The ConnectorType property is present in RANDR 1.3 and greater */

    connector_type = gnome_rr_output_get_connector_type (output);
    if (connector_type && strcmp (connector_type, GNOME_RR_CONNECTOR_TYPE_PANEL) == 0)
	return TRUE;

    /* Older versions of RANDR - this is a best guess, as @#$% RANDR doesn't have standard output names,
     * so drivers can use whatever they like.
     */

    if (output->name
	&& (strstr (output->name, "lvds") ||  /* Most drivers use an "LVDS" prefix... */
	    strstr (output->name, "LVDS") ||
	    strstr (output->name, "Lvds") ||
	    strstr (output->name, "LCD")))    /* ... but fglrx uses "LCD" in some versions.  Shoot me now, kthxbye. */
	return TRUE;

    return FALSE;
}

GnomeRRMode *
gnome_rr_output_get_current_mode (GnomeRROutput *output)
{
    GnomeRRCrtc *crtc;
    
    g_return_val_if_fail (output != NULL, NULL);
    
    if ((crtc = gnome_rr_output_get_crtc (output)))
	return gnome_rr_crtc_get_current_mode (crtc);
    
    return NULL;
}

void
gnome_rr_output_get_position (GnomeRROutput   *output,
			      int             *x,
			      int             *y)
{
    GnomeRRCrtc *crtc;
    
    g_return_if_fail (output != NULL);
    
    if ((crtc = gnome_rr_output_get_crtc (output)))
	gnome_rr_crtc_get_position (crtc, x, y);
}

const char *
gnome_rr_output_get_name (GnomeRROutput *output)
{
    g_assert (output != NULL);
    return output->name;
}

int
gnome_rr_output_get_width_mm (GnomeRROutput *output)
{
    g_assert (output != NULL);
    return output->width_mm;
}

int
gnome_rr_output_get_height_mm (GnomeRROutput *output)
{
    g_assert (output != NULL);
    return output->height_mm;
}

GnomeRRMode *
gnome_rr_output_get_preferred_mode (GnomeRROutput *output)
{
    g_return_val_if_fail (output != NULL, NULL);
    if (output->n_preferred)
	return output->modes[0];
    
    return NULL;
}

GnomeRRMode **
gnome_rr_output_list_modes (GnomeRROutput *output)
{
    g_return_val_if_fail (output != NULL, NULL);
    return output->modes;
}

gboolean
gnome_rr_output_is_connected (GnomeRROutput *output)
{
    g_return_val_if_fail (output != NULL, FALSE);
    return output->connected;
}

gboolean
gnome_rr_output_supports_mode (GnomeRROutput *output,
			       GnomeRRMode   *mode)
{
    int i;
    
    g_return_val_if_fail (output != NULL, FALSE);
    g_return_val_if_fail (mode != NULL, FALSE);
    
    for (i = 0; output->modes[i] != NULL; ++i)
    {
	if (output->modes[i] == mode)
	    return TRUE;
    }
    
    return FALSE;
}

gboolean
gnome_rr_output_can_clone (GnomeRROutput *output,
			   GnomeRROutput *clone)
{
    int i;
    
    g_return_val_if_fail (output != NULL, FALSE);
    g_return_val_if_fail (clone != NULL, FALSE);
    
    for (i = 0; output->clones[i] != NULL; ++i)
    {
	if (output->clones[i] == clone)
	    return TRUE;
    }
    
    return FALSE;
}

gboolean
gnome_rr_output_get_is_primary (GnomeRROutput *output)
{
#ifdef HAVE_RANDR
    return output->info->primary == output->id;
#else
    return FALSE;
#endif
}

void
gnome_rr_screen_set_primary_output (GnomeRRScreen *screen,
                                    GnomeRROutput *output)
{
    GnomeRRScreenPrivate *priv;

    g_return_if_fail (GNOME_IS_RR_SCREEN (screen));

    priv = screen->priv;

#if RANDR_LIBRARY_IS_AT_LEAST_1_3
    RROutput id;

    if (output)
        id = output->id;
    else
        id = None;

    if (SERVERS_RANDR_IS_AT_LEAST_1_3 (priv))
        XRRSetOutputPrimary (priv->xdisplay, priv->xroot, id);
#endif
}

/* GnomeRRCrtc */
typedef struct
{
    Rotation xrot;
    GnomeRRRotation rot;
} RotationMap;

static const RotationMap rotation_map[] =
{
    { RR_Rotate_0, GNOME_RR_ROTATION_0 },
    { RR_Rotate_90, GNOME_RR_ROTATION_90 },
    { RR_Rotate_180, GNOME_RR_ROTATION_180 },
    { RR_Rotate_270, GNOME_RR_ROTATION_270 },
    { RR_Reflect_X, GNOME_RR_REFLECT_X },
    { RR_Reflect_Y, GNOME_RR_REFLECT_Y },
};

static GnomeRRRotation
gnome_rr_rotation_from_xrotation (Rotation r)
{
    int i;
    GnomeRRRotation result = 0;
    
    for (i = 0; i < G_N_ELEMENTS (rotation_map); ++i)
    {
	if (r & rotation_map[i].xrot)
	    result |= rotation_map[i].rot;
    }
    
    return result;
}

static Rotation
xrotation_from_rotation (GnomeRRRotation r)
{
    int i;
    Rotation result = 0;
    
    for (i = 0; i < G_N_ELEMENTS (rotation_map); ++i)
    {
	if (r & rotation_map[i].rot)
	    result |= rotation_map[i].xrot;
    }
    
    return result;
}

#ifndef GNOME_DISABLE_DEPRECATED_SOURCE
gboolean
gnome_rr_crtc_set_config (GnomeRRCrtc      *crtc,
			  int               x,
			  int               y,
			  GnomeRRMode      *mode,
			  GnomeRRRotation   rotation,
			  GnomeRROutput   **outputs,
			  int               n_outputs,
			  GError          **error)
{
    return gnome_rr_crtc_set_config_with_time (crtc, GDK_CURRENT_TIME, x, y, mode, rotation, outputs, n_outputs, error);
}
#endif

gboolean
gnome_rr_crtc_set_config_with_time (GnomeRRCrtc      *crtc,
				    guint32           timestamp,
				    int               x,
				    int               y,
				    GnomeRRMode      *mode,
				    GnomeRRRotation   rotation,
				    GnomeRROutput   **outputs,
				    int               n_outputs,
				    GError          **error)
{
#ifdef HAVE_RANDR
    ScreenInfo *info;
    GArray *output_ids;
    Status status;
    gboolean result;
    int i;
    
    g_return_val_if_fail (crtc != NULL, FALSE);
    g_return_val_if_fail (mode != NULL || outputs == NULL || n_outputs == 0, FALSE);
    g_return_val_if_fail (error == NULL || *error == NULL, FALSE);
    
    info = crtc->info;
    
    if (mode)
    {
	if (x + mode->width > info->max_width
	    || y + mode->height > info->max_height)
	{
	    g_set_error (error, GNOME_RR_ERROR, GNOME_RR_ERROR_BOUNDS_ERROR,
			 /* Translators: the "position", "size", and "maximum"
			  * words here are not keywords; please translate them
			  * as usual.  A CRTC is a CRT Controller (this is X terminology) */
			 _("requested position/size for CRTC %d is outside the allowed limit: "
			   "position=(%d, %d), size=(%d, %d), maximum=(%d, %d)"),
			 (int) crtc->id,
			 x, y,
			 mode->width, mode->height,
			 info->max_width, info->max_height);
	    return FALSE;
	}
    }
    
    output_ids = g_array_new (FALSE, FALSE, sizeof (RROutput));
    
    if (outputs)
    {
	for (i = 0; i < n_outputs; ++i)
	    g_array_append_val (output_ids, outputs[i]->id);
    }
    
    status = XRRSetCrtcConfig (DISPLAY (crtc), info->resources, crtc->id,
			       timestamp, 
			       x, y,
			       mode ? mode->id : None,
			       xrotation_from_rotation (rotation),
			       (RROutput *)output_ids->data,
			       output_ids->len);
    
    g_array_free (output_ids, TRUE);

    if (status == RRSetConfigSuccess)
	result = TRUE;
    else {
	result = FALSE;
	/* Translators: CRTC is a CRT Controller (this is X terminology).
	 * It is *very* unlikely that you'll ever get this error, so it is
	 * only listed for completeness. */
	g_set_error (error, GNOME_RR_ERROR, GNOME_RR_ERROR_RANDR_ERROR,
		     _("could not set the configuration for CRTC %d"),
		     (int) crtc->id);
    }
    
    return result;
#else
    return FALSE;
#endif /* HAVE_RANDR */
}

GnomeRRMode *
gnome_rr_crtc_get_current_mode (GnomeRRCrtc *crtc)
{
    g_return_val_if_fail (crtc != NULL, NULL);
    
    return crtc->current_mode;
}

guint32
gnome_rr_crtc_get_id (GnomeRRCrtc *crtc)
{
    g_return_val_if_fail (crtc != NULL, 0);
    
    return crtc->id;
}

gboolean
gnome_rr_crtc_can_drive_output (GnomeRRCrtc   *crtc,
				GnomeRROutput *output)
{
    int i;
    
    g_return_val_if_fail (crtc != NULL, FALSE);
    g_return_val_if_fail (output != NULL, FALSE);
    
    for (i = 0; crtc->possible_outputs[i] != NULL; ++i)
    {
	if (crtc->possible_outputs[i] == output)
	    return TRUE;
    }
    
    return FALSE;
}

/* FIXME: merge with get_mode()? */
void
gnome_rr_crtc_get_position (GnomeRRCrtc *crtc,
			    int         *x,
			    int         *y)
{
    g_return_if_fail (crtc != NULL);
    
    if (x)
	*x = crtc->x;
    
    if (y)
	*y = crtc->y;
}

/* FIXME: merge with get_mode()? */
GnomeRRRotation
gnome_rr_crtc_get_current_rotation (GnomeRRCrtc *crtc)
{
    g_assert(crtc != NULL);
    return crtc->current_rotation;
}

GnomeRRRotation
gnome_rr_crtc_get_rotations (GnomeRRCrtc *crtc)
{
    g_assert(crtc != NULL);
    return crtc->rotations;
}

gboolean
gnome_rr_crtc_supports_rotation (GnomeRRCrtc *   crtc,
				 GnomeRRRotation rotation)
{
    g_return_val_if_fail (crtc != NULL, FALSE);
    return (crtc->rotations & rotation);
}

static GnomeRRCrtc *
crtc_new (ScreenInfo *info, RROutput id)
{
    GnomeRRCrtc *crtc = g_slice_new0 (GnomeRRCrtc);
    
    crtc->id = id;
    crtc->info = info;
    
    return crtc;
}

static GnomeRRCrtc *
crtc_copy (const GnomeRRCrtc *from)
{
    GnomeRROutput **p_output;
    GPtrArray *array;
    GnomeRRCrtc *to = g_slice_new0 (GnomeRRCrtc);

    to->info = from->info;
    to->id = from->id;
    to->current_mode = from->current_mode;
    to->x = from->x;
    to->y = from->y;
    to->current_rotation = from->current_rotation;
    to->rotations = from->rotations;
    to->gamma_size = from->gamma_size;

    array = g_ptr_array_new ();
    for (p_output = from->current_outputs; *p_output != NULL; p_output++)
    {
        g_ptr_array_add (array, *p_output);
    }
    to->current_outputs = (GnomeRROutput**) g_ptr_array_free (array, FALSE);

    array = g_ptr_array_new ();
    for (p_output = from->possible_outputs; *p_output != NULL; p_output++)
    {
        g_ptr_array_add (array, *p_output);
    }
    to->possible_outputs = (GnomeRROutput**) g_ptr_array_free (array, FALSE);

    return to;
}

#ifdef HAVE_RANDR
static gboolean
crtc_initialize (GnomeRRCrtc        *crtc,
		 XRRScreenResources *res,
		 GError            **error)
{
    XRRCrtcInfo *info = XRRGetCrtcInfo (DISPLAY (crtc), res, crtc->id);
    GPtrArray *a;
    int i;
    
#if 0
    g_print ("CRTC %lx Timestamp: %u\n", crtc->id, (guint32)info->timestamp);
#endif
    
    if (!info)
    {
	/* FIXME: We need to reaquire the screen resources */
	/* FIXME: can we actually catch BadRRCrtc, and does it make sense to emit that? */

	/* Translators: CRTC is a CRT Controller (this is X terminology).
	 * It is *very* unlikely that you'll ever get this error, so it is
	 * only listed for completeness. */
	g_set_error (error, GNOME_RR_ERROR, GNOME_RR_ERROR_RANDR_ERROR,
		     _("could not get information about CRTC %d"),
		     (int) crtc->id);
	return FALSE;
    }
    
    /* GnomeRRMode */
    crtc->current_mode = mode_by_id (crtc->info, info->mode);
    
    crtc->x = info->x;
    crtc->y = info->y;
    
    /* Current outputs */
    a = g_ptr_array_new ();
    for (i = 0; i < info->noutput; ++i)
    {
	GnomeRROutput *output = gnome_rr_output_by_id (crtc->info, info->outputs[i]);
	
	if (output)
	    g_ptr_array_add (a, output);
    }
    g_ptr_array_add (a, NULL);
    crtc->current_outputs = (GnomeRROutput **)g_ptr_array_free (a, FALSE);
    
    /* Possible outputs */
    a = g_ptr_array_new ();
    for (i = 0; i < info->npossible; ++i)
    {
	GnomeRROutput *output = gnome_rr_output_by_id (crtc->info, info->possible[i]);
	
	if (output)
	    g_ptr_array_add (a, output);
    }
    g_ptr_array_add (a, NULL);
    crtc->possible_outputs = (GnomeRROutput **)g_ptr_array_free (a, FALSE);
    
    /* Rotations */
    crtc->current_rotation = gnome_rr_rotation_from_xrotation (info->rotation);
    crtc->rotations = gnome_rr_rotation_from_xrotation (info->rotations);
    
    XRRFreeCrtcInfo (info);

    /* get an store gamma size */
    crtc->gamma_size = XRRGetCrtcGammaSize (DISPLAY (crtc), crtc->id);

    return TRUE;
}
#endif

static void
crtc_free (GnomeRRCrtc *crtc)
{
    g_free (crtc->current_outputs);
    g_free (crtc->possible_outputs);
    g_slice_free (GnomeRRCrtc, crtc);
}

/* GnomeRRMode */
static GnomeRRMode *
mode_new (ScreenInfo *info, RRMode id)
{
    GnomeRRMode *mode = g_slice_new0 (GnomeRRMode);
    
    mode->id = id;
    mode->info = info;
    
    return mode;
}

guint32
gnome_rr_mode_get_id (GnomeRRMode *mode)
{
    g_return_val_if_fail (mode != NULL, 0);
    return mode->id;
}

guint
gnome_rr_mode_get_width (GnomeRRMode *mode)
{
    g_return_val_if_fail (mode != NULL, 0);
    return mode->width;
}

int
gnome_rr_mode_get_freq (GnomeRRMode *mode)
{
    g_return_val_if_fail (mode != NULL, 0);
    return (mode->freq) / 1000;
}

guint
gnome_rr_mode_get_height (GnomeRRMode *mode)
{
    g_return_val_if_fail (mode != NULL, 0);
    return mode->height;
}

#ifdef HAVE_RANDR
static void
mode_initialize (GnomeRRMode *mode, XRRModeInfo *info)
{
    g_assert (mode != NULL);
    g_assert (info != NULL);
    
    mode->name = g_strdup (info->name);
    mode->width = info->width;
    mode->height = info->height;
    mode->freq = ((info->dotClock / (double)info->hTotal) / info->vTotal + 0.5) * 1000;
}
#endif /* HAVE_RANDR */

static GnomeRRMode *
mode_copy (const GnomeRRMode *from)
{
    GnomeRRMode *to = g_slice_new0 (GnomeRRMode);

    to->id = from->id;
    to->info = from->info;
    to->name = g_strdup (from->name);
    to->width = from->width;
    to->height = from->height;
    to->freq = from->freq;

    return to;
}

static void
mode_free (GnomeRRMode *mode)
{
    g_free (mode->name);
    g_slice_free (GnomeRRMode, mode);
}

void
gnome_rr_crtc_set_gamma (GnomeRRCrtc *crtc, int size,
			 unsigned short *red,
			 unsigned short *green,
			 unsigned short *blue)
{
#ifdef HAVE_RANDR
    int copy_size;
    XRRCrtcGamma *gamma;

    g_return_if_fail (crtc != NULL);
    g_return_if_fail (red != NULL);
    g_return_if_fail (green != NULL);
    g_return_if_fail (blue != NULL);

    if (size != crtc->gamma_size)
	return;

    gamma = XRRAllocGamma (crtc->gamma_size);

    copy_size = crtc->gamma_size * sizeof (unsigned short);
    memcpy (gamma->red, red, copy_size);
    memcpy (gamma->green, green, copy_size);
    memcpy (gamma->blue, blue, copy_size);

    XRRSetCrtcGamma (DISPLAY (crtc), crtc->id, gamma);
    XRRFreeGamma (gamma);
#endif /* HAVE_RANDR */
}

gboolean
gnome_rr_crtc_get_gamma (GnomeRRCrtc *crtc, int *size,
			 unsigned short **red, unsigned short **green,
			 unsigned short **blue)
{
#ifdef HAVE_RANDR
    int copy_size;
    unsigned short *r, *g, *b;
    XRRCrtcGamma *gamma;

    g_return_val_if_fail (crtc != NULL, FALSE);

    gamma = XRRGetCrtcGamma (DISPLAY (crtc), crtc->id);
    if (!gamma)
	return FALSE;

    copy_size = crtc->gamma_size * sizeof (unsigned short);

    if (red) {
	r = g_new0 (unsigned short, crtc->gamma_size);
	memcpy (r, gamma->red, copy_size);
	*red = r;
    }

    if (green) {
	g = g_new0 (unsigned short, crtc->gamma_size);
	memcpy (g, gamma->green, copy_size);
	*green = g;
    }

    if (blue) {
	b = g_new0 (unsigned short, crtc->gamma_size);
	memcpy (b, gamma->blue, copy_size);
	*blue = b;
    }

    XRRFreeGamma (gamma);

    if (size)
	*size = crtc->gamma_size;

    return TRUE;
#else
    return FALSE;
#endif /* HAVE_RANDR */
}
<|MERGE_RESOLUTION|>--- conflicted
+++ resolved
@@ -698,31 +698,7 @@
 #ifdef HAVE_RANDR
     if (XRRQueryExtension (dpy, &event_base, &ignore))
     {
-<<<<<<< HEAD
-	GnomeRRScreen *screen = g_new0 (GnomeRRScreen, 1);
-	
-	screen->gdk_screen = gdk_screen;
-	screen->gdk_root = gdk_screen_get_root_window (gdk_screen);
-	screen->xroot = gdk_x11_window_get_xid (screen->gdk_root);
-	screen->xdisplay = dpy;
-	screen->xscreen = gdk_x11_screen_get_xscreen (screen->gdk_screen);
-	screen->connector_type_atom = XInternAtom (dpy, "ConnectorType", FALSE);
-	
-	screen->callback = callback;
-	screen->data = data;
-	
-	screen->randr_event_base = event_base;
-
-	XRRQueryVersion (dpy, &screen->rr_major_version, &screen->rr_minor_version);
-	if (screen->rr_major_version > 1 || (screen->rr_major_version == 1 && screen->rr_minor_version < 2)) {
-	    g_set_error (error, GNOME_RR_ERROR, GNOME_RR_ERROR_NO_RANDR_EXTENSION,
-			 "RANDR extension is too old (must be at least 1.2)");
-	    g_free (screen);
-	    return NULL;
-	}
-=======
         priv->randr_event_base = event_base;
->>>>>>> 46d48ab6
 
         XRRQueryVersion (dpy, &priv->rr_major_version, &priv->rr_minor_version);
         if (priv->rr_major_version < 1 || (priv->rr_major_version == 1 && priv->rr_minor_version < 2)) {
@@ -788,7 +764,7 @@
     case SCREEN_PROP_GDK_SCREEN:
         priv->gdk_screen = g_value_get_object (value);
         priv->gdk_root = gdk_screen_get_root_window (priv->gdk_screen);
-        priv->xroot = gdk_x11_drawable_get_xid (priv->gdk_root);
+        priv->xroot = gdk_x11_window_get_xid (priv->gdk_root);
         priv->xdisplay = GDK_SCREEN_XDISPLAY (priv->gdk_screen);
         priv->xscreen = gdk_x11_screen_get_xscreen (priv->gdk_screen);
         return;
